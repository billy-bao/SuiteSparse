--- conflicted
+++ resolved
@@ -82,21 +82,13 @@
 set_target_properties ( cholmod_cuda PROPERTIES POSITION_INDEPENDENT_CODE ON )
 set_target_properties ( cholmod_cuda PROPERTIES CUDA_SEPARABLE_COMPILATION ON )
 
-<<<<<<< HEAD
+if ( NOT NSTATIC )
 target_include_directories ( cholmod_cuda_static PRIVATE
         ${CUDAToolkit_INCLUDE_DIRS}
         ${CHOLMOD_CUDA_INCLUDES} )
 set_target_properties ( cholmod_cuda_static PROPERTIES CUDA_SEPARABLE_COMPILATION on )
 set_target_properties ( cholmod_cuda_static PROPERTIES POSITION_INDEPENDENT_CODE on )
-=======
-if ( NOT NSTATIC )
-    target_include_directories ( cholmod_cuda_static PUBLIC
-            ${CUDAToolkit_INCLUDE_DIRS}
-            ${CHOLMOD_CUDA_INCLUDES} )
-    set_target_properties ( cholmod_cuda_static PROPERTIES CUDA_SEPARABLE_COMPILATION on )
-    set_target_properties ( cholmod_cuda_static PROPERTIES POSITION_INDEPENDENT_CODE on )
 endif ( )
->>>>>>> 42de693c
 
 if ( SUITESPARSE_CUDA )
     # this must be a PUBLIC link, not PRIVATE, so the CHOLMOD library
@@ -121,10 +113,12 @@
     ARCHIVE DESTINATION ${SUITESPARSE_LIBDIR}
     RUNTIME DESTINATION ${SUITESPARSE_BINDIR}
     PUBLIC_HEADER DESTINATION ${SUITESPARSE_INCLUDEDIR} )
-<<<<<<< HEAD
+if ( NOT NSTATIC )
 install ( TARGETS cholmod_cuda_static
     EXPORT CHOLMOD_CUDATargets
     ARCHIVE DESTINATION ${SUITESPARSE_LIBDIR} )
+endif ( )
+
 
 # create (temporary) export target file during build
 export ( EXPORT CHOLMOD_CUDATargets
@@ -146,10 +140,4 @@
 install ( FILES
     ${CMAKE_CURRENT_BINARY_DIR}/../CHOLMOD_CUDAConfig.cmake
     ${CMAKE_CURRENT_BINARY_DIR}/../CHOLMOD_CUDAConfigVersion.cmake
-    DESTINATION ${SUITESPARSE_LIBDIR}/cmake/CHOLMOD_CUDA )
-=======
-if ( NOT NSTATIC )
-    install ( TARGETS cholmod_cuda_static
-        ARCHIVE DESTINATION ${SUITESPARSE_LIBDIR} )
-endif ( )
->>>>>>> 42de693c
+    DESTINATION ${SUITESPARSE_LIBDIR}/cmake/CHOLMOD_CUDA )
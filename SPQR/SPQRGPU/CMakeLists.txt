#-------------------------------------------------------------------------------
# SuiteSparse/SPQR/SPQRGPU/CMakeLists.txt:  cmake for SPQR/SPQRGPU module
#-------------------------------------------------------------------------------

# SPQR/SPQRGPU Module.  Copyright (C) 2005-2022, Timothy A. Davis.
# All Rights Reserved.
# SPDX-License-Identifier: GPL-2.0+

#-------------------------------------------------------------------------------
# get the version
#-------------------------------------------------------------------------------

# cmake 3.22 is required to find the BLAS/LAPACK
cmake_minimum_required ( VERSION 3.19 )

message ( STATUS "Building SPQR_CUDA version: v"
    ${SPQR_VERSION_MAJOR}.
    ${SPQR_VERSION_MINOR}.
    ${SPQR_VERSION_SUB} " (" ${SPQR_DATE} ")" )

include ( SuiteSparsePolicy )

if ( SUITESPARSE_CUDA )
    project ( spqr_cuda 
        VERSION "${SPQR_VERSION_MAJOR}.${SPQR_VERSION_MINOR}.${SPQR_VERSION_SUB}"
        LANGUAGES C CXX CUDA )
    set ( CMAKE_CUDA_FLAGS "-cudart=static -lineinfo -DSUITESPARSE_CUDA" )
    set ( CMAKE_CXX_FLAGS "${CMAKE_CXX_FLAGS} -DSUITESPARSE_CUDA" )
    message ( STATUS "C++ flags for CUDA:  ${CMAKE_CXX_FLAGS}" )
    message ( STATUS "nvcc flags for CUDA: ${CMAKE_CUDA_FLAGS}" )
else ( )
    project ( spqr_cuda 
        VERSION "${SPQR_VERSION_MAJOR}.${SPQR_VERSION_MINOR}.${SPQR_VERSION_SUB}"
        LANGUAGES C CXX )
endif ( )

file ( GLOB SPQR_CUDA_SOURCES "spqrgpu_*.cpp" )

add_library ( spqr_cuda SHARED ${SPQR_CUDA_SOURCES} )

set_target_properties ( spqr_cuda PROPERTIES
    VERSION ${SPQR_VERSION_MAJOR}.${SPQR_VERSION_MINOR}.${SPQR_VERSION_SUB}
    CXX_STANDARD_REQUIRED ON
    CXX_STANDARD 17
    C_STANDARD_REQUIRED ON
    C_STANDARD 11
    SOVERSION ${SPQR_VERSION_MAJOR} )

if ( NOT NSTATIC )
    add_library ( spqr_cuda_static STATIC ${SPQR_CUDA_SOURCES} )

    set_target_properties ( spqr_cuda_static PROPERTIES
        VERSION ${SPQR_VERSION_MAJOR}.${SPQR_VERSION_MINOR}.${SPQR_VERSION_SUB}
        CXX_STANDARD_REQUIRED ON
        CXX_STANDARD 17
        C_STANDARD_REQUIRED ON
        C_STANDARD 11
        OUTPUT_NAME spqr_cuda
        SOVERSION ${SPQR_VERSION_MAJOR} )

    if ( MSVC )
        set_target_properties ( spqr_cuda_static PROPERTIES
            OUTPUT_NAME spqr_cuda_static )
    endif ( )
endif ( )

set ( SPQR_CUDA_INCLUDES ../Include )

include_directories ( ${SPQR_CUDA_INCLUDES} ${CUDAToolkit_INCLUDE_DIRS} )

if ( TARGET gpuqrengine )
    target_include_directories ( spqr_cuda PRIVATE
        $<TARGET_PROPERTY:gpuqrengine,INTERFACE_INCLUDE_DIRECTORIES> )
    target_include_directories ( spqr_cuda_static PRIVATE
        $<TARGET_PROPERTY:gpuqrengine,INTERFACE_INCLUDE_DIRECTORIES> )
endif ( )

if ( TARGET suitesparse_gpuruntime )
    target_include_directories ( spqr_cuda PRIVATE
        $<TARGET_PROPERTY:suitesparse_gpuruntime,INTERFACE_INCLUDE_DIRECTORIES> )
    target_include_directories ( spqr_cuda_static PRIVATE
        $<TARGET_PROPERTY:suitesparse_gpuruntime,INTERFACE_INCLUDE_DIRECTORIES> )
endif ( )

target_include_directories ( spqr_cuda PRIVATE
        ${CUDAToolkit_INCLUDE_DIRS}
        ${SPQR_CUDA_INCLUDES}
        $<TARGET_PROPERTY:suitesparseconfig,INTERFACE_INCLUDE_DIRECTORIES> )
set_target_properties ( spqr_cuda PROPERTIES POSITION_INDEPENDENT_CODE ON )
set_target_properties ( spqr_cuda PROPERTIES CUDA_SEPARABLE_COMPILATION ON )

<<<<<<< HEAD
target_include_directories ( spqr_cuda_static PRIVATE
        ${CUDAToolkit_INCLUDE_DIRS}
        ${SPQR_CUDA_INCLUDES}
        $<TARGET_PROPERTY:suitesparseconfig,INTERFACE_INCLUDE_DIRECTORIES> )
set_target_properties ( spqr_cuda_static PROPERTIES CUDA_SEPARABLE_COMPILATION on )
set_target_properties ( spqr_cuda_static PROPERTIES POSITION_INDEPENDENT_CODE on )

target_link_libraries ( spqr_cuda PRIVATE cholmod )
if ( TARGET cholmod_static )
    target_link_libraries ( spqr_cuda_static PUBLIC cholmod_static )
else ( )
    target_link_libraries ( spqr_cuda_static PUBLIC cholmod )
endif ( )
=======
if ( NOT NSTATIC )
    target_include_directories ( spqr_cuda_static PUBLIC
            ${CUDAToolkit_INCLUDE_DIRS}
            ${SPQR_CUDA_INCLUDES} )
    set_target_properties ( spqr_cuda_static PROPERTIES CUDA_SEPARABLE_COMPILATION on )
    set_target_properties ( spqr_cuda_static PROPERTIES POSITION_INDEPENDENT_CODE on )
    target_link_libraries ( spqr_cuda_static PUBLIC ${CHOLMOD_LIBRARIES} )
endif ( )

target_link_libraries ( spqr_cuda PRIVATE ${CHOLMOD_LIBRARIES} )
>>>>>>> 42de693c
if ( SUITESPARSE_CUDA )
    target_link_libraries ( spqr_cuda PRIVATE CUDA::nvrtc CUDA::cudart_static
        CUDA::nvToolsExt CUDA::cublas )
    if ( NOT NSTATIC )
        target_link_libraries ( spqr_cuda_static PUBLIC CUDA::nvrtc CUDA::cudart_static
            CUDA::nvToolsExt CUDA::cublas )
    endif ( )
endif ( )

#-------------------------------------------------------------------------------
# installation location
#-------------------------------------------------------------------------------

include ( CMakePackageConfigHelpers )

install ( TARGETS spqr_cuda
    EXPORT SPQR_CUDATargets
    LIBRARY DESTINATION ${SUITESPARSE_LIBDIR}
    ARCHIVE DESTINATION ${SUITESPARSE_LIBDIR}
    RUNTIME DESTINATION ${SUITESPARSE_BINDIR} )
<<<<<<< HEAD
install ( TARGETS spqr_cuda_static
    EXPORT SPQR_CUDATargets
    ARCHIVE DESTINATION ${SUITESPARSE_LIBDIR} )

# create (temporary) export target file during build
export ( EXPORT SPQR_CUDATargets
    FILE ${CMAKE_CURRENT_BINARY_DIR}/../SPQR_CUDATargets.cmake )

# install export target, config and version files for find_package
install ( EXPORT SPQR_CUDATargets
    DESTINATION ${CMAKE_INSTALL_LIBDIR}/cmake/SPQR_CUDA )

configure_package_config_file (
    ../Config/SPQR_CUDAConfig.cmake.in
    ${CMAKE_CURRENT_BINARY_DIR}/../SPQR_CUDAConfig.cmake
    INSTALL_DESTINATION ${CMAKE_INSTALL_LIBDIR}/cmake/SPQR_CUDA )

write_basic_package_version_file (
    ${CMAKE_CURRENT_BINARY_DIR}/../SPQR_CUDAConfigVersion.cmake
    COMPATIBILITY SameMajorVersion )

install ( FILES
    ${CMAKE_CURRENT_BINARY_DIR}/../SPQR_CUDAConfig.cmake
    ${CMAKE_CURRENT_BINARY_DIR}/../SPQR_CUDAConfigVersion.cmake
    DESTINATION ${CMAKE_INSTALL_LIBDIR}/cmake/SPQR_CUDA )
=======
if ( NOT NSTATIC )
    install ( TARGETS spqr_cuda_static
        ARCHIVE DESTINATION ${SUITESPARSE_LIBDIR} )
endif ( )
>>>>>>> 42de693c
<|MERGE_RESOLUTION|>--- conflicted
+++ resolved
@@ -89,7 +89,7 @@
 set_target_properties ( spqr_cuda PROPERTIES POSITION_INDEPENDENT_CODE ON )
 set_target_properties ( spqr_cuda PROPERTIES CUDA_SEPARABLE_COMPILATION ON )
 
-<<<<<<< HEAD
+if ( NOT NSTATIC )
 target_include_directories ( spqr_cuda_static PRIVATE
         ${CUDAToolkit_INCLUDE_DIRS}
         ${SPQR_CUDA_INCLUDES}
@@ -97,24 +97,15 @@
 set_target_properties ( spqr_cuda_static PROPERTIES CUDA_SEPARABLE_COMPILATION on )
 set_target_properties ( spqr_cuda_static PROPERTIES POSITION_INDEPENDENT_CODE on )
 
-target_link_libraries ( spqr_cuda PRIVATE cholmod )
 if ( TARGET cholmod_static )
     target_link_libraries ( spqr_cuda_static PUBLIC cholmod_static )
 else ( )
     target_link_libraries ( spqr_cuda_static PUBLIC cholmod )
 endif ( )
-=======
-if ( NOT NSTATIC )
-    target_include_directories ( spqr_cuda_static PUBLIC
-            ${CUDAToolkit_INCLUDE_DIRS}
-            ${SPQR_CUDA_INCLUDES} )
-    set_target_properties ( spqr_cuda_static PROPERTIES CUDA_SEPARABLE_COMPILATION on )
-    set_target_properties ( spqr_cuda_static PROPERTIES POSITION_INDEPENDENT_CODE on )
-    target_link_libraries ( spqr_cuda_static PUBLIC ${CHOLMOD_LIBRARIES} )
 endif ( )
 
-target_link_libraries ( spqr_cuda PRIVATE ${CHOLMOD_LIBRARIES} )
->>>>>>> 42de693c
+target_link_libraries ( spqr_cuda PRIVATE cholmod )
+
 if ( SUITESPARSE_CUDA )
     target_link_libraries ( spqr_cuda PRIVATE CUDA::nvrtc CUDA::cudart_static
         CUDA::nvToolsExt CUDA::cublas )
@@ -135,10 +126,12 @@
     LIBRARY DESTINATION ${SUITESPARSE_LIBDIR}
     ARCHIVE DESTINATION ${SUITESPARSE_LIBDIR}
     RUNTIME DESTINATION ${SUITESPARSE_BINDIR} )
-<<<<<<< HEAD
+
+if ( NOT NSTATIC )
 install ( TARGETS spqr_cuda_static
     EXPORT SPQR_CUDATargets
     ARCHIVE DESTINATION ${SUITESPARSE_LIBDIR} )
+endif ( )
 
 # create (temporary) export target file during build
 export ( EXPORT SPQR_CUDATargets
@@ -161,9 +154,3 @@
     ${CMAKE_CURRENT_BINARY_DIR}/../SPQR_CUDAConfig.cmake
     ${CMAKE_CURRENT_BINARY_DIR}/../SPQR_CUDAConfigVersion.cmake
     DESTINATION ${CMAKE_INSTALL_LIBDIR}/cmake/SPQR_CUDA )
-=======
-if ( NOT NSTATIC )
-    install ( TARGETS spqr_cuda_static
-        ARCHIVE DESTINATION ${SUITESPARSE_LIBDIR} )
-endif ( )
->>>>>>> 42de693c
